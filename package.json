--- conflicted
+++ resolved
@@ -27,16 +27,9 @@
     "babel-core": "6.17.0",
     "babel-eslint": "8.0.0",
     "babel-plugin-add-module-exports": "0.2.1",
-<<<<<<< HEAD
-    "eslint": "3.4.0",
-    "eslint-plugin-mocha": "4.5.1",
-    "jest": "^23.0.0",
-=======
     "eslint": "4.1.0",
     "eslint-plugin-mocha": "^4.9.0",
-    "expect.js": "0.3.1",
-    "mocha": "3.0.2",
->>>>>>> 5d544a85
+    "jest": "^23.0.0",
     "nyc": "8.1.0",
     "retire": "1.2.10"
   }
